import importlib.util
import importlib
from typing import Any, Optional
import subprocess
import sys
import os
from functools import wraps
import time

def ensure_module(module_name, package_name=None):
    """
    Check if a module is installed; if not, try to install it.

    Args:
        module_name (str): The module to check (e.g., 'rpy2').
        package_name (str, optional): The package name to install (if different from module_name).

    Returns:
        bool: True if the module is installed successfully, False otherwise.
    """
    try:
        if importlib.util.find_spec(module_name) is None:
            print(f"Module '{module_name}' not found. Attempting to install...")
            package = package_name if package_name else module_name
            subprocess.check_call([sys.executable, "-m", "pip", "install", package])
            print(f"Module '{module_name}' installed successfully.")

            # Check again after installation
            if importlib.util.find_spec(module_name) is None:
                raise ImportError(f"Installation failed: '{module_name}' not found after installation.")

        return True  # Module is available
    except subprocess.CalledProcessError:
        print(f"Error: Failed to install '{module_name}'. Please install it manually.")
    except ImportError as e:
        print(f"Error: {e}")
    except Exception as e:
        print(f"Unexpected error: {e}")

    return False  # Module is not available


def dynamic_import(
        module_path: str,
        attribute_name: Optional[str] = None,
        package: Optional[str] = None
) -> Any:
    """
    Dynamically import a module or module attribute.

    Args:
        module_path: Full path to the module (e.g., 'package.subpackage.module')
        attribute_name: Optional name of attribute to import from the module
        package: Optional package name for relative imports

    Returns:
        The imported module or attribute

    Raises:
        ImportError: If the module or attribute cannot be imported
    """
    try:
        module = importlib.import_module(module_path, package=package)

        if attribute_name is not None:
            return getattr(module, attribute_name)
        return module

    except ImportError as e:
        raise ImportError(f"Failed to import {module_path}" +
                          (f".{attribute_name}" if attribute_name else "")) from e


def download_zenodo_record(api_url, download_dir="zenodo_files", extract_tar=True, delete_tar=True):
    """
    Download files from a Zenodo record.

    Args:
        api_url (str): The API URL of the Zenodo record.
        download_dir (str): Directory to save downloaded files. Default is 'zenodo_files'.
        extract_tar (bool): Whether to extract tar files after downloading. Default is True.
        delete_tar (bool): Whether to delete tar files after extraction. Default is True.
    """

    # Check if the download directory exists, if not create it
    if not os.path.exists(download_dir):
        os.makedirs(download_dir, exist_ok=True)

        # Check if the required modules are installed
        if not ensure_module("requests"):
            raise ImportError("requests is required for downloading data. ")
        requests = dynamic_import("requests")

        if not ensure_module("tqdm"):
            raise ImportError("tqdm is required for progress bars. ")
        tqdm = dynamic_import("tqdm", "tqdm")

        if not ensure_module("tarfile"):
            raise ImportError("tarfile is required for extracting tar files. ")
        tarfile = dynamic_import("tarfile")

        # Download the Zenodo record
        headers = {"User-Agent": "Mozilla/5.0"}
        response = requests.get(api_url, headers=headers)
        response.raise_for_status()
        record = response.json()

        for file_info in record.get("files", []):
            file_url = file_info["links"]["self"]
            file_name = file_info["key"]
            file_path = os.path.join(download_dir, file_name)

            print(f"Downloading {file_name}...")
            with requests.get(file_url, stream=True) as r:
                r.raise_for_status()
                total_size = int(r.headers.get("content-length", 0))
                with open(file_path, "wb") as f, tqdm(
                    total=total_size,
                    unit='B',
                    unit_scale=True,
                    desc=file_name,
                    initial=0
                ) as progress:
                    for chunk in r.iter_content(chunk_size=8192):
                        if chunk:
                            f.write(chunk)
                            progress.update(len(chunk))
            print(f"Saved to {file_path}")

        # After all files are downloaded, untar and delete tar files
        if extract_tar:
            for file_name in os.listdir(download_dir):
                file_path = os.path.join(download_dir, file_name)

                if tarfile.is_tarfile(file_path):
                    print(f"Extracting {file_name}...")
                    with tarfile.open(file_path, "r:*") as tar:
                        tar.extractall(path=download_dir)
                    print(f"Extracted to {download_dir}")

                    if delete_tar:
                        os.remove(file_path)
                        print(f"Deleted {file_name}")

    else:
        print(f"Directory {download_dir} already exists. Skipping download.")
        print("If you want to re-download, please delete the directory.")


<<<<<<< HEAD
# Check scikit-learn version
def get_installed_sklearn_version_conda():
    """Get scikit-learn version using conda list without importing it"""
    try:
        result = subprocess.run(
            ["conda", "list", "scikit-learn"],
            capture_output=True,
            text=True,
            check=True
        )
        
        # Parse conda list output
        lines = result.stdout.split('\n')
        for line in lines:
            # Look for the scikit-learn package line (skip headers)
            if line.strip() and not line.startswith('#') and 'scikit-learn' in line:
                # Split on multiple spaces and filter out empty strings
                parts = [part for part in line.split(' ') if part]
                if len(parts) >= 2 and parts[0] == 'scikit-learn':
                    return parts[1].strip()
        
        return None  # scikit-learn not found via conda
    except subprocess.CalledProcessError:
        return None
    except FileNotFoundError:
        print("conda command not found... Install conda before running this script")

def check_and_install_sklearn():
    try:
        # Get current version without importing
        current_version = get_installed_sklearn_version_conda()
        
        if current_version != '1.3.2':
            if current_version:
                print(f"Current scikit-learn version is: {current_version}.")
            else:
                print("scikit-learn version not found via conda")
            print("Required version: 1.3.2")
            print("Updating scikit-learn...")
            
            # Use pip with the current Python executable
            pip_cmd = [sys.executable, "-m", "pip"]
            
            # Uninstall current version if it exists
            if current_version:
                subprocess.check_call(pip_cmd + ["uninstall", "-y", "scikit-learn"])
            
            # Install specific version
            subprocess.check_call(pip_cmd + ["install", "scikit-learn==1.3.2"])
            
            # Clear any cached sklearn modules
            for module_name in list(sys.modules.keys()):
                if module_name.startswith('sklearn'):
                    del sys.modules[module_name]
            
            print("✓ scikit-learn 1.3.2 installed successfully")
            return True
        else:
            print("✓ scikit-learn 1.3.2 is already installed")
            return True
            
    except subprocess.CalledProcessError as e:
        print(f"Error during installation: {e}")
        print("You may need to run the script as administrator")
        return False
    except Exception as e:
        print(f"Unexpected error: {e}")
        return False
=======

def timer(description=None):
    """
    Decorator that measures and prints execution time of a function.
    
    Args:
        description (str): A custom message describing what the function does.
                         This will be printed before the function executes.
    
    Returns:
        function: A decorator that can be applied to any function to add timing.
    
    Example:
        @timer("Downloading simulation data and ML models.")
        def download_data():
            # function content
    """
    def decorator(func):
        @wraps(func)
        def wrapper(*args, **kwargs):
            """
            The wrapper function that adds timing before and after function execution.

            Args:
                *args: Variable length argument list passed to the original function.
                **kwargs: Arbitrary keyword arguments passed to the original function.
            """
            # Print the custom description message before function execution
            print(f'\n--- {description}')

            start_time = time.time()
            
            # Execute the original function with all its arguments
            result = func(*args, **kwargs)
            
            end_time = time.time()

            # Calculate and print the execution time in minutes
            print(f'Done in {(end_time - start_time):.2f} seconds.{(f", which is equivalent to {int((end_time - start_time) // 60)}:{int((end_time - start_time) % 60):02d} min" if (end_time - start_time) >= 60 else "")}')
            return result
        return wrapper
    return decorator
>>>>>>> 4bc46bc2
<|MERGE_RESOLUTION|>--- conflicted
+++ resolved
@@ -147,7 +147,6 @@
         print("If you want to re-download, please delete the directory.")
 
 
-<<<<<<< HEAD
 # Check scikit-learn version
 def get_installed_sklearn_version_conda():
     """Get scikit-learn version using conda list without importing it"""
@@ -216,7 +215,6 @@
     except Exception as e:
         print(f"Unexpected error: {e}")
         return False
-=======
 
 def timer(description=None):
     """
@@ -258,5 +256,4 @@
             print(f'Done in {(end_time - start_time):.2f} seconds.{(f", which is equivalent to {int((end_time - start_time) // 60)}:{int((end_time - start_time) % 60):02d} min" if (end_time - start_time) >= 60 else "")}')
             return result
         return wrapper
-    return decorator
->>>>>>> 4bc46bc2
+    return decorator