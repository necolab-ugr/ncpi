import importlib
import subprocess
import h5py
import pandas as pd
import os
import numpy as np
from scipy.signal import welch
# from scipy.signal import welch, hilbert, butter, filtfilt
from tqdm import tqdm
import matplotlib.pyplot as plt
<<<<<<< HEAD
import pycatch22
=======
from numpy.matlib import repmat
from PyAstronomy.pyasl import generalizedESD
import pycatch22

>>>>>>> c879b806

def install(module_name):
    """
    Function to install a Python module.

    Parameters
    ----------
    module_name: str
        Module name.
    """
    subprocess.check_call(['pip', 'install', module_name])
    print(f"The module {module_name} was installed!")


def module(module_name):
    """
    Function to dynamically import a Python module.

    Parameters
    ----------
    module_name: str
        Name of the module to import.

    Returns
    -------
    module
        The imported module.
    """
    try:
        module = importlib.import_module(module_name)
    except ImportError:
        print(f"{module_name} is not installed!")
        install(module_name)
        module = importlib.import_module(module_name)
    return module


def catch22(sample):
    """
    Function to compute the catch22 features from a time-series sample.

    Parameters
    ----------
    sample: np.array
        Sample data.

    Returns
    -------
    features: np.array
        Array with the catch22 features.
    """

<<<<<<< HEAD
    # Dynamically import the pycatch22 module
=======
    # Dynamically import the pycatch22 module (to be done with no error)
>>>>>>> c879b806
    # pycatch22 = module('pycatch22')

    # Compute the catch22 features
    features = pycatch22.catch22_all(sample)

    return features['values']

def power_spectrum_parameterization(sample,fs,fmin,fmax,fooof_setup,r_squared_th = 0.9, freq_range = [30., 200.]):
    """
    Function to compute the power spectrum parameterization of a time-series sample using the FOOOF algorithm.

    Parameters
    ----------
    sample: np.array
        Times-series sample.
    fs: float
        Sampling frequency.
    fmin: float
        Minimum frequency for the power spectrum fit.
    fmax: float
        Maximum frequency for the power spectrum fit.
    fooof_setup: dict
        Dictionary containing the parameters for the FOOOF algorithm.
            - peak_threshold: float
            - min_peak_height: float
            - max_n_peaks: int
            - peak_width_limits: tuple
    r_squared_th: float
        Threshold for the r_squared value. Default is 0.9.
    freq_range: list
        Frequency range for the search of the peak parameters. Default is [30., 200.].

    Returns
    -------
    features: np.array
        Array with the aperiodic and peak parameters:
        features[0:2] = aperiodic_params_fixed
        features[2:5] = peak_params_fixed
        features[5:8] = aperiodic_params_knee
        features[8:11] = peak_params_knee
        features[11] = mean power
    """

    debug=False

    # Dynamically import the fooof module
    # from fooof import FOOOF
    FOOOF = getattr(module('fooof'), 'FOOOF')
    features = np.full(12, np.nan)

    # Check that the length of the sample is at least 2 seconds
    if len(sample) >= 2 * fs:
        # Estimate power spectral density using Welch’s method
        fxx, Pxx = welch(sample, fs, nperseg=int(0.5*fs))

        if fmin >= fxx[0] and fmax <= fxx[-1]:
            f1 = np.where(fxx >= fmin)[0][0]
            f2 = np.where(fxx >= fmax)[0][0]
        else:
            print('Warning: fmin and fmax are out of the frequency range of the power spectrum.')
            f1 = fxx[0]
            f2 = fxx[-1]

        # Ensure the input data has no 0s
        if not np.any(Pxx == 0):
            # Fit the power spectrum using FOOOF for both aperiodic modes (fixed and knee)
            for ii,aperiodic_mode in enumerate(['fixed', 'knee']):
                fm = FOOOF(peak_threshold=fooof_setup['peak_threshold'],
                           min_peak_height=fooof_setup['min_peak_height'],
                           max_n_peaks=fooof_setup['max_n_peaks'],
                           aperiodic_mode=aperiodic_mode,
                           peak_width_limits=fooof_setup['peak_width_limits'])
                try:
                    fm.fit(fxx[f1:f2], Pxx[f1:f2])
                except:
                    print('Error fitting the power spectrum.')
                    return np.full(2, np.nan)

                # Discard fits with negative exponents
                if fm.aperiodic_params_[-1] <= 0.:
                    fm.r_squared_ = 0.
                # Discard nan r_squared
                if np.isnan(fm.r_squared_):
                    fm.r_squared_ = 0.

                # Print parameters and plot the fit
                if debug:
                    print('fm.aperiodic_params_ = ', fm.aperiodic_params_)
                    print('fm.peak_params_ = ', fm.peak_params_)
                    print('fm.r_squared_ = ', fm.r_squared_)

                    fm.plot(plot_peaks='shade', peak_kwargs={'color' : 'green'})

                    plt.title(f'aperiodic_params = {fm.aperiodic_params_}\n'
                             f'peak_params = {fm.peak_params_}\n'
                             f'r_squared = {fm.r_squared_}', fontsize=12)
                    plt.show()

                # Collect the aperiodic and peak parameters
                if fm.r_squared_ >= r_squared_th:
                    if ii == 0:
                        features[0:2] = fm.aperiodic_params_
                    else:
                        features[5:8] = fm.aperiodic_params_

                    if fm.peak_params_ is not None:
                        # Find peaks within the frequency range
                        pos_freq = np.where((fm.peak_params_[:, 0] >= freq_range[0]) &
                                            (fm.peak_params_[:, 0] <= freq_range[1]))[0]
                        # spectral shapes that have an oscillatory peak
                        if len(pos_freq) > 0:
                            peak_params = fm.peak_params_[pos_freq, :]

                            # Find the peak with the maximum power
                            pos_max = np.argmax(peak_params[:, 1])
                            peak_freq = peak_params[pos_max, 0]
                            peak_power = peak_params[pos_max, 1]
                            peak_BW = peak_params[pos_max, 2]

                            if ii == 0:
                                features[2:5] = [peak_freq, peak_power, peak_BW]
                            else:
                                features[8:11] = [peak_freq, peak_power, peak_BW]

            # Collect mean power
            features[11] = np.mean(Pxx[f1:f2])

    return features

# def bandpass(sample, fmin, fmax, fs):
#     """
#     Function to bandpass filter a time-series sample.
#
#     Parameters
#     ----------
#     sample: np.array
#         Times-series sample.
#     fmin: float
#         Minimum frequency for the bandpass filter.
#     fmax: float
#         Maximum frequency for the bandpass filter.
#     fs: int
#         Sampling frequency.
#
#     Returns
#     -------
#     sample_bandpassed: np.array
#         Bandpassed sample.
#     """
#
#     # Compute the bandpass filter
#     b, a = butter(4, [fmin/(fs/2), fmax/(fs/2)], 'band')
#     sample_bandpassed = filtfilt(b, a, sample)
#
#     return sample_bandpassed

def _create_window_indices(length_signal, length_window, window_offset):

    """
    Function to create window indices for a signal.

    This code includes a function from https://github.com/arthur-ervin/crosci/tree/main. This code is licensed under
    creative commons license CC-BY-NC https://creativecommons.org/licenses/by-nc/4.0/legalcode.txt.

    Parameters
    ----------
    length_signal: int
        Length of the signal.
    length_window: int
        Length of the window.
    window_offset: int
        Offset for the window.

    Returns
    -------
    all_window_index: np.array
        Array with the window indices.
    """

    window_starts = np.arange(0,length_signal-length_window,window_offset)
    num_windows = len(window_starts)

    one_window_index = np.arange(0,length_window)
    all_window_index = repmat(one_window_index,num_windows,1).astype(int)

    all_window_index = all_window_index + repmat(np.transpose(window_starts[np.newaxis,:]),1,
                                                 length_window).astype(int)

    return all_window_index

def fEI(signal, sampling_frequency, window_size_sec, window_overlap, DFA_array, bad_idxes = []):
    """
    Calculates fEI (on a set window size) for a signal

        Steps refer to description of fEI algorithm in Figure 2D of paper:
          Measurement of excitation inhibition ratio in autism spectrum disorder using critical brain dynamics
          Scientific Reports (2020)
          Hilgo Bruining*, Richard Hardstone*, Erika L. Juarez-Martinez*, Jan Sprengers*, Arthur-Ervin Avramiea,
          Sonja Simpraga, Simon J. Houtman, Simon-Shlomo Poil5, Eva Dallares, Satu Palva, Bob Oranje, J. Matias Palva,
          Huibert D. Mansvelder & Klaus Linkenkaer-Hansen
          (*Joint First Author)

    This code includes a function from https://github.com/arthur-ervin/crosci/tree/main. This code is licensed under
    creative commons license CC-BY-NC https://creativecommons.org/licenses/by-nc/4.0/legalcode.txt.

    Originally created by Richard Hardstone (2020), rhardstone@gmail.com. Please note that commercial use of this
    algorithm is protected by Patent claim (PCT/NL2019/050167) “Method of determining brain activity”,
    with priority date 16 March 2018.


    Parameters
    ----------
    signal: array, shape(n_channels,n_times)
        amplitude envelope for all channels
    sampling_frequency: integer
        sampling frequency of the signal
    window_size_sec: float
        window size in seconds
    window_overlap: float
        fraction of overlap between windows (0-1)
    DFA_array: array, shape(n_channels)
        array of DFA values, with corresponding value for each channel, used for thresholding fEI
    bad_idxes: array, shape(n_channels)
        channels to ignore from computation are marked with 1, the rest with 0. can also be empty list,
        case in which all channels are computed

    Returns
    -------
    fEI_outliers_removed: array, shape(n_channels)
        fEI values, with outliers removed
    fEI_val: array, shape(n_channels)
        fEI values, with outliers included
    num_outliers: integer
        number of detected outliers
    wAmp: array, shape(n_channels, num_windows)
        windowed amplitude, computed across all channels/windows
    wDNF: array, shape(n_channels, num_windows)
        windowed detrended normalized fluctuation, computed across all channels/windows
    """

    window_size = int(window_size_sec * sampling_frequency)

    num_chans = np.shape(signal)[0]
    length_signal = np.shape(signal)[1]

    channels_to_ignore = [False] * num_chans

    for bad_idx in bad_idxes:
       channels_to_ignore[bad_idx] = True

    window_offset = int(np.floor(window_size * (1 - window_overlap)))
    all_window_index = _create_window_indices(length_signal, window_size, window_offset)
    num_windows = np.shape(all_window_index)[0]

    fEI_val = np.zeros((num_chans, 1))
    fEI_val[:] = np.NAN
    fEI_outliers_removed = np.zeros((num_chans, 1))
    fEI_outliers_removed[:] = np.NAN
    num_outliers = np.zeros((num_chans, 1))
    num_outliers[:] = np.NAN
    wAmp = np.zeros((num_chans, num_windows))
    wAmp[:] = np.NAN
    wDNF = np.zeros((num_chans, num_windows))
    wDNF[:] = np.NAN

    for ch_idx in range(num_chans):
        if channels_to_ignore[ch_idx]:
            continue

        original_amp = signal[ch_idx, :]

        if np.min(original_amp) == np.max(original_amp):
            print('Problem computing fEI for channel idx '+str(ch_idx))
            continue

        signal_profile = np.cumsum(original_amp - np.mean(original_amp))
        w_original_amp = np.mean(original_amp[all_window_index], axis=1)

        x_amp = repmat(np.transpose(w_original_amp[np.newaxis, :]), 1, window_size)
        x_signal = signal_profile[all_window_index]
        x_signal = np.divide(x_signal, x_amp)

        # Calculate local trend, as the line of best fit within the time window
        _, fluc, _, _, _ = np.polyfit(np.arange(window_size), np.transpose(x_signal), deg=1, full=True)
        # Convert to root-mean squared error, from squared error
        w_detrendedNormalizedFluctuations = np.sqrt(fluc / window_size)

        fEI_val[ch_idx] = 1 - np.corrcoef(w_original_amp, w_detrendedNormalizedFluctuations)[0, 1]

        gesd_alpha = 0.05
        max_outliers_percentage = 0.025  # this is set to 0.025 per dimension (2-dim: wAmp and wDNF), so 0.05 is max
        # smallest value for max number of outliers is 2 for generalizedESD
        max_num_outliers = max(int(np.round(max_outliers_percentage * len(w_original_amp))),2)
        outlier_indexes_wAmp = generalizedESD(w_original_amp, max_num_outliers, gesd_alpha)[1]
        outlier_indexes_wDNF = generalizedESD(w_detrendedNormalizedFluctuations, max_num_outliers, gesd_alpha)[1]
        outlier_union = outlier_indexes_wAmp + outlier_indexes_wDNF
        num_outliers[ch_idx, :] = len(outlier_union)
        not_outlier_both = np.setdiff1d(np.arange(len(w_original_amp)), np.array(outlier_union))
        fEI_outliers_removed[ch_idx] = 1 - np.corrcoef(w_original_amp[not_outlier_both], \
                                                        w_detrendedNormalizedFluctuations[not_outlier_both])[0, 1]

        wAmp[ch_idx, :] = w_original_amp
        wDNF[ch_idx, :] = w_detrendedNormalizedFluctuations

    fEI_val[DFA_array <= 0.6] = np.nan
    fEI_outliers_removed[DFA_array <= 0.6] = np.nan

    return (fEI_outliers_removed, fEI_val, num_outliers, wAmp, wDNF)


def DFA(signal, sampling_frequency, fit_interval, compute_interval, overlap=True, bad_idxes=[]):
    """ Calculates DFA of a signal.

    This code includes a function from https://github.com/arthur-ervin/crosci/tree/main. This code is licensed under
    creative commons license CC-BY-NC https://creativecommons.org/licenses/by-nc/4.0/legalcode.txt.

    Parameters
    ----------
    signal: array, shape(n_channels,n_times)
        amplitude envelope for all channels
    sampling_frequency: integer
        sampling frequency of the signal
    fit_interval: list, length 2
        interval (in seconds) over which the DFA exponent is fit. should be included in compute_interval
    compute_interval: list, length 2
        interval (in seconds) over which DFA is computed
    overlap: boolean
        if set to True, then windows are generated with an overlap of 50%
    bad_idxes: array, shape(n_channels)
        channels to ignore from computation are marked with 1, the rest with 0. can also be empty list,
        case in which all channels are computed

    Returns
    -------
    dfa_array, window_sizes, fluctuations, dfa_intercept
    dfa_array: array, shape(n_channels)
        DFA value for each channel
    window_sizes: array, shape(num_windows)
        window sizes over which the fluctuation function is computed
    fluctuations: array, shape(num_windows)
        fluctuation function value at each computed window size
    dfa_intercept: array, shape(n_channels)
        DFA intercept for each channel
    """

    num_chans, num_timepoints = np.shape(signal)

    channels_to_ignore = [False] * num_chans
    for bad_idx in bad_idxes:
        channels_to_ignore[bad_idx] = True

    length_signal = np.shape(signal)[1]

    assert fit_interval[0] >= compute_interval[0] and fit_interval[1] <= compute_interval[
        1], 'CalcInterval should be included in ComputeInterval'
    assert compute_interval[0] >= 0.1 and compute_interval[
        1] <= 1000, 'ComputeInterval should be between 0.1 and 1000 seconds'
    assert compute_interval[1]/sampling_frequency <= num_timepoints, \
        'ComputeInterval should not extend beyond the length of the signal'

    # compute DFA window sizes for the given CalcInterval
    window_sizes = np.floor(np.logspace(-1, 3, 81) * sampling_frequency).astype(
        int)  # %logspace from 0.1 seccond (10^-1) to 1000 (10^3) seconds

    # make sure there are no duplicates after rounding
    window_sizes = np.sort(np.unique(window_sizes))

    window_sizes = window_sizes[(window_sizes >= compute_interval[0] * sampling_frequency) & \
                                (window_sizes <= compute_interval[1] * sampling_frequency)]

    dfa_array = np.zeros(num_chans)
    dfa_array[:] = np.NAN
    dfa_intercept = np.zeros(num_chans)
    dfa_intercept[:] = np.NAN
    fluctuations = np.zeros((num_chans, len(window_sizes)))
    fluctuations[:] = np.NAN

    if max(window_sizes) <= num_timepoints:
        for ch_idx in range(num_chans):
            if channels_to_ignore[ch_idx]:
                continue

            signal_for_channel = signal[ch_idx, :]

            for i_window_size in range(len(window_sizes)):
                if overlap == True:
                    window_overlap = 0.5
                else:
                    window_overlap = 0

                window_size = window_sizes[i_window_size]
                window_offset = np.floor(window_size * (1 - window_overlap))
                all_window_index = _create_window_indices(length_signal, window_sizes[i_window_size], window_offset)
                # First we convert the time series into a series of fluctuations y(i) around the mean.
                demeaned_signal = signal_for_channel - np.mean(signal_for_channel)
                # Then we integrate the above fluctuation time series ('y').
                signal_profile = np.cumsum(demeaned_signal)

                x_signal = signal_profile[all_window_index]

                # Calculate local trend, as the line of best fit within the time window -> fluc is the sum of
                # squared residuals
                _, fluc, _, _, _ = np.polyfit(np.arange(window_size), np.transpose(x_signal), deg=1, full=True)

                # Peng's formula - Convert to root-mean squared error, from squared error
                # det_fluc = np.sqrt(np.mean(fluc / window_size))
                # Richard's formula
                det_fluc = np.mean(np.sqrt(fluc / window_size))
                fluctuations[ch_idx, i_window_size] = det_fluc

            # get the positions of the first and last window sizes used for fitting
            fit_interval_first_window = np.argwhere(window_sizes >= fit_interval[0] * sampling_frequency)[0][0]
            fit_interval_last_window = np.argwhere(window_sizes <= fit_interval[1] * sampling_frequency)[-1][0]

            # take the previous to the first window size if the difference between the lower end of fitting and
            # the previous window is no more than 1% of the lower end of fitting and if the difference between the lower
            # end of fitting and the previous window is less than the difference between the lower end of fitting and
            # the current first window
            if (np.abs(window_sizes[fit_interval_first_window-1] / sampling_frequency - fit_interval[0]) <=
                    fit_interval[0] / 100):
                if np.abs(window_sizes[fit_interval_first_window-1] / sampling_frequency - fit_interval[0]) < \
                    np.abs(window_sizes[fit_interval_first_window] / sampling_frequency - fit_interval[0]):
                    fit_interval_first_window = fit_interval_first_window - 1

            x = np.log10(window_sizes[fit_interval_first_window:fit_interval_last_window+1])
            y = np.log10(fluctuations[ch_idx, fit_interval_first_window:fit_interval_last_window+1])
            model = np.polyfit(x, y, 1)
            dfa_intercept[ch_idx] = model[1]
            dfa_array[ch_idx] = model[0]

    return (dfa_array, window_sizes, fluctuations, dfa_intercept)

###### Old Matlab code for fEI computation ######
# def fEI(samples,fs,fmin,fmax,fEI_folder):
#     """
#     Function to compute the fEI from a list of time-series samples.
#
#     Parameters
#     ----------
#     samples: list
#         List of time-series samples.
#     fs: float
#         Sampling frequency.
#     fmin: float
#         Minimum frequency for the bandpass filter.
#     fmax: float
#         Maximum frequency for the bandpass filter.
#     fEI_folder: str
#         Path to the folder containing the fEI function.
#
#     Returns
#     -------
#     features: list
#         List of fEI features.
#     """
#
#     debug = False
#
#     # Compute the amplitude envelope of the signals
#     envelopes = []
#     for sample in samples:
#         # Bandpass the signal
#         sample_alpha = bandpass(sample, fmin, fmax, fs)
#         # Compute the amplitude envelope using the Hilbert transform
#         amplitude_envelope = np.abs(hilbert(sample_alpha))
#         envelopes.append(list(amplitude_envelope))
#
#     # Start the matlab engine
#     matlab_engine = module('matlab.engine')
#     try:
#         eng = matlab_engine.start_matlab()
#
#         # # Start a parallel pool with the number of available physical cores
#         # num_cpus = os.cpu_count()/2
#         # eng.parpool(num_cpus)
#
#         # Import matlab
#         matlab = module('matlab')
#
#         # Add the folder containing the fEI function to the Matlab path
#         eng.addpath(fEI_folder)
#
#         features = []
#         for i, envelope in enumerate(envelopes):
#             # Compute fEI
#             try:
#                 eng.workspace['aux'] = matlab.double(envelope)
#                 eng.eval(f'signal = zeros({len(envelope)},1);', nargout=0)
#                 eng.eval(f'signal(:,1) = aux;', nargout=0)
#                 eng.eval(f'[EI, wAmp, wDNF] = calculateFEI(signal,{int(len(envelope) / 10)},0.8);',
#                          nargout=0)
#                 fEI = eng.workspace['EI']
#             except:
#                 fEI = np.nan
#             features.append(fEI)
#
#             # Plot the amplitude envelope over the original signal
#             if debug:
#                 plt.figure()
#                 plt.plot(bandpass(samples[i], fmin, fmax, fs))
#                 plt.plot(envelope)
#                 plt.title(f'fEI = {fEI}')
#                 plt.show()
#
#     finally:
#         # Stop the MATLAB engine
#         eng.quit()
#         # Delete the engine object
#         del eng
#
#     return features
#
#
#     #     # Compute fEI for each sample
#     #     eng.workspace['envelopes'] = matlab.double(envelopes)
#     #     eng.eval(f'all_EI = zeros({len(envelopes)},1);', nargout=0)
#     #     eng.eval(f'for i = 1:{len(envelopes)}; '
#     #              f'aux = envelopes(i,:); '
#     #              f'signal = aux\'; '
#     #              f'[EI, wAmp, wDNF] = calculateFEI(signal,{int(len(envelopes[0]) / 10)},0.8); '
#     #              f'all_EI(i) = EI; end', nargout=0)
#     #     all_EI = np.array(eng.workspace['all_EI'])
#     #     features = [all_EI[i][0] for i in range(len(all_EI))]
#     #
#     #     # Plot the amplitude envelope over the original signal
#     #     if debug:
#     #         for i, envelope in enumerate(envelopes):
#     #             plt.figure()
#     #             plt.plot(bandpass(samples[i], fmin, fmax, fs))
#     #             plt.plot(envelope)
#     #             plt.title(f'fEI = {features[i]}')
#     #             plt.show()
#     #
#     #     # Stop the MATLAB engine
#     #     eng.quit()
#     #     # Delete the engine object
#     #     del eng
#     #
#     # except:
#     #     print('Error computing fEI.')
#     #     features = [np.nan for _ in range(len(samples))]
#     #
#     # return features


def hctsa(samples,hctsa_folder,workers = 32):
    """
    Compute hctsa features.

    Parameters
    ----------
    samples: ndarray/list of shape (n_samples, times-series length)
        A set of samples of time-series data.
    hctsa_folder: str
        Folder where hctsa is installed.
    workers: int
        Number of MATLAB workers of the parallel pool.

    Returns
    -------
    feats: list of shape (n_samples, n_features)
        hctsa features.

    Debugging
    ---------
    This function has been debugged by approximating results shown
    in https://github.com/benfulcher/hctsaTutorial_BonnEEG.
    """

    # Import module
    try:
        import matlab.engine
    # We assume that Matlab and hctsa are installed
    except ImportError:
        print("MATLAB Engine is not installed!")
        install('matlabengine')
        import matlab.engine

    feats = []

    # Remove hctsa file
    if os.path.isfile(os.path.join(hctsa_folder,'HCTSA.mat')):
        os.remove(os.path.join(hctsa_folder,'HCTSA.mat'))

    # start Matlab engine
    print("\n--> Starting Matlab engine ...")
    eng = matlab.engine.start_matlab()

    # Change to hctsa folder
    eng.cd(hctsa_folder)

    # Startup hctsa script
    print("\n--> hctsa startup ...")
    st = eng.startup(nargout=0)
    print(st)

    # Check if samples is a list and convert it to a numpy array
    if isinstance(samples,list):
        samples = np.array(samples)

    # Create the input variables in Matlab
    eng.eval(f'timeSeriesData = cell(1,{samples.shape[0]});',nargout = 0)
    eng.eval(f'labels = cell(1,{samples.shape[0]});',nargout = 0)
    eng.eval(f'keywords = cell(1,{samples.shape[0]});',nargout = 0)

    # Transfer time-series data to Matlab workspace
    for s in range(samples.shape[0]):
        eng.workspace['aux'] = matlab.double(list(samples[s]))
        eng.eval('timeSeriesData{1,%s} = aux;' % (s+1),nargout = 0)

    # Fill in the other 2 Matlab structures with the index of the sample
    for s in range(samples.shape[0]):
        eng.eval('labels{1,%s} = \'%s\';' % (str(s+1),str(s+1)),nargout = 0)
        eng.eval('keywords{1,%s} = \'%s\';' % (str(s+1),str(s+1)),nargout = 0)

    # Save variables into a mat file
    eng.eval('save INP_ccpi_ts.mat timeSeriesData labels keywords;',nargout = 0)

    # Load mat file
    eng.eval('load INP_ccpi_ts.mat;',nargout = 0)

    # Initialize an hctsa calculation
    print("\n--> hctsa TS_Init ...")
    eng.TS_Init('INP_ccpi_ts.mat',
                'hctsa',
                matlab.logical([False,False,False]),
                nargout = 0)

    # Open a parallel pool of a specific size
    if workers > 1:
        eng.parpool(workers)

    # Compute features
    print("\n--> hctsa TS_Compute ...")
    # eng.TS_Compute(matlab.logical([True]),nargout = 0)
    eng.eval('TS_Compute(true);',nargout = 0)

    # Load hctsa file
    f = h5py.File(os.path.join(hctsa_folder,'HCTSA.mat'),'r')
    TS_DataMat = np.array(f.get('TS_DataMat'))
    # TS_Quality = np.array(f.get('TS_Quality'))

    # Create the array of features to return
    print(f'\n--> Formatting {TS_DataMat.shape[0]} features...')
    for s in range(samples.shape[0]):
        feats.append(list(TS_DataMat[:,s]))

    # Stop Matlab engine
    print("\n--> Stopping Matlab engine ...")
    eng.quit()

    return feats

class Features:
    """
    Class for computing features from electrophysiological data recordings.
    """

    def __init__(self, method='catch22', params=None):
        """
        Constructor method.

        Parameters
        ----------
        method: str
            Method to compute features. Default is 'catch22'.
        params: dict
            Dictionary containing the parameters for the feature computation.
        """

        # Assert that the method is a string
        if not isinstance(method, str):
            raise ValueError("The method must be a string.")

        # Check if the method is valid
        if method not in ['catch22', 'power_spectrum_parameterization', 'fEI', 'hctsa', 'DFA']:
            raise ValueError("Invalid method. Please use 'catch22', 'power_spectrum_parameterization', 'fEI', 'hctsa', "
                             "or 'DFA'.")

        # Check if params is a dictionary
        if not isinstance(params, dict) and params is not None:
            raise ValueError("params must be a dictionary.")

        self.method = method
        self.params = params


    def compute_features(self, data, hctsa_folder = None):
        """
        Function to compute features from the data.

        Parameters
        ----------
        data: pd.DataFrame
            DataFrame containing the data. The time-series samples must be in the 'Data' column.
        hctsa_folder: str
            Folder where hctsa is installed.

        Returns
        -------
        data: pd.DataFrame
            DataFrame containing the data with the features appended.
        """

        def process_batch(batch_tuple):
            """
            Function to process a batch of samples.

            Parameters
            ----------
            batch: list
                List of samples.

            Returns
            -------
            features: list
                List of features.
            """

            batch_index, batch = batch_tuple
            # Normalize the batch
            if self.method != 'fEI':
                batch = [(sample - np.mean(sample)) / np.std(sample) for sample in batch]
            features = []

            # Compute features of each sample in the batch
            if self.method != 'hctsa':
                for sample in batch:
                    if self.method == 'catch22':
                        features.append(catch22(sample))
                    elif self.method == 'power_spectrum_parameterization':
                        features.append(power_spectrum_parameterization(sample,
                                                                        self.params['fs'],
                                                                        self.params['fmin'],
                                                                        self.params['fmax'],
                                                                        self.params['fooof_setup'],
                                                                        self.params['r_squared_th']))
                    elif self.method == 'DFA':
                        features.append(DFA(sample,
                                            self.params['fs'],
                                            self.params['fit_interval'],
                                            self.params['compute_interval'],
                                            self.params['overlap'],
                                            self.params['bad_idxes']))

                    elif self.method == 'fEI':
                        features.append(fEI(sample,
                                            self.params['fs'],
                                            self.params['window_size_sec'],
                                            self.params['window_overlap'],
                                            self.params['DFA_array'],
                                            self.params['bad_idxes']))

            # Compute hctsa for the whole batch to avoid starting the Matlab engine multiple times
            else:
                # if self.method == 'fEI':
                #     features = fEI(batch,
                #                    self.params['fs'],
                #                    self.params['fmin'],
                #                    self.params['fmax'],
                #                    self.params['fEI_folder'])
                # elif self.method == 'hctsa':
                if self.method == 'hctsa':
                    features = hctsa(batch,hctsa_folder)

            return batch_index,features

        # Split the data into batches using the number of available CPUs
        num_cpus = os.cpu_count()
        if self.method == 'hctsa':
            factor = 0.5 # decrease this factor to avoid memory issues with MATLAB engine
        else:
            factor = 10 # more chunks than available CPUs (10 is a factor to update the progress bar more frequently)

        batch_size = len(data['Data']) // int(num_cpus*factor)
        if batch_size == 0:
            batch_size = 1
        batches = [(i, data['Data'][i:i + batch_size]) for i in range(0, len(data['Data']), batch_size)]

        # Import the multiprocessing module and create a ProcessingPool
        Pool = getattr(module('pathos'), 'multiprocessing').ProcessingPool

        # Compute the features in parallel using all available CPUs
        with Pool(num_cpus) as pool:
            results = list(tqdm(pool.imap(process_batch, batches), total=len(batches), desc="Computing features"))

        # Sort the features based on the original index
        results.sort(key=lambda x: x[0])
        features = [feature for _, batch_features in results for feature in batch_features]

        # Append the features to the DataFrame
        pd_feat = pd.DataFrame({'Features': features})
        data = pd.concat([data, pd_feat], axis=1)
        return data<|MERGE_RESOLUTION|>--- conflicted
+++ resolved
@@ -8,14 +8,10 @@
 # from scipy.signal import welch, hilbert, butter, filtfilt
 from tqdm import tqdm
 import matplotlib.pyplot as plt
-<<<<<<< HEAD
 import pycatch22
-=======
 from numpy.matlib import repmat
 from PyAstronomy.pyasl import generalizedESD
-import pycatch22
-
->>>>>>> c879b806
+
 
 def install(module_name):
     """
@@ -68,11 +64,7 @@
         Array with the catch22 features.
     """
 
-<<<<<<< HEAD
     # Dynamically import the pycatch22 module
-=======
-    # Dynamically import the pycatch22 module (to be done with no error)
->>>>>>> c879b806
     # pycatch22 = module('pycatch22')
 
     # Compute the catch22 features
