--- conflicted
+++ resolved
@@ -1,245 +1,3 @@
-<<<<<<< HEAD
-import os
-import pickle
-import time
-import pandas as pd
-import scipy
-import numpy as np
-import shutil
-import ncpi
-from ncpi import tools
-
-# Select either raw EEG data or source-reconstructed EEG data. This study used the raw EEG data for all analyses.
-raw = True
-if raw:
-    data_path = os.path.join(os.sep, 'DATA', 'empirical_datasets', 'POCTEP_data', 'CLEAN', 'SENSORS')
-else:
-    data_path = os.path.join(os.sep, 'DATA', 'empirical_datasets', 'POCTEP_data', 'CLEAN', 'SOURCES', 'dSPM', 'DK')
-
-# Choose to either download data from Zenodo (True) or load it from a local path (False).
-# Important: the zenodo downloads will take a while, so if you have already downloaded the data, set this to False and
-# configure the zenodo_dir variables to point to the local paths where the data is stored.
-zenodo_dw_sim = True # simulation data
-
-# Zenodo URL that contains the simulation data and ML models (used if zenodo_dw_sim is True)
-zenodo_URL_sim = "https://zenodo.org/api/records/15351118"
-
-# Paths to zenodo simulation files
-zenodo_dir_sim = "zenodo_sim_files"
-
-# Methods used to compute the features
-all_methods = ['catch22','power_spectrum_parameterization_1']
-
-# ML model used to compute the predictions
-ML_model = 'MLPRegressor'
-
-
-def create_POCTEP_dataframe(data_path):
-    '''
-    Load the POCTEP dataset and create a DataFrame with the data.
-
-    Parameters
-    ----------
-    data_path: str
-        Path to the directory containing the POCTEP data files.
-
-    Returns
-    -------
-    df : pandas.DataFrame
-        DataFrame containing the POCTEP data.
-    '''
-
-
-    # List files in the directory
-    ldir = os.listdir(data_path)
-
-    ID = []
-    group = []
-    epoch = []
-    sensor = []
-    EEG = []
-
-    for pt,file in enumerate(ldir):
-        print(f'\rProcessing {file} - {pt + 1 }/{len(ldir)}', end="", flush=True)
-
-        # load data
-        data = scipy.io.loadmat(data_path + '/' + file)['data']
-        signal = data['signal'][0, 0]
-
-        # get sampling frequency
-        fs = data['cfg'][0, 0]['fs'][0, 0][0, 0]
-
-        # Electrodes (raw data)/ regions (if source data)
-        regions = np.arange(signal.shape[1])
-
-        # get channels
-        ch_names = data['cfg'][0, 0]['channels'][0, 0][0]
-        ch_names = [ch_names[ll][0] for ll in range(len(ch_names))]
-
-        # 5-second epochs
-        epochs = np.arange(0, signal.shape[0], int(fs * 5))
-
-        for i in range(len(epochs) - 1):
-            ep = signal[epochs[i]:epochs[i + 1], :]
-            # z-score normalization
-            ep = (ep - np.mean(ep, axis=0)) / np.std(ep, axis=0)
-
-            # Append data
-            for rg in regions:
-                ID.append(pt)
-                group.append(file.split('_')[0])
-                epoch.append(i)
-                sensor.append(ch_names[rg])
-                EEG.append(ep[:, rg])
-
-    # Create the Pandas DataFrame
-    df = pd.DataFrame({'ID': ID,
-                       'Group': group,
-                       'Epoch': epoch,
-                       'Sensor': sensor,
-                       'Data': EEG})
-    df['Recording'] = 'EEG'
-    df['fs'] = fs
-
-    return df
-
-if __name__ == "__main__":
-    # Check scikit-learn version
-    if not tools.ensure_module('scikit-learn', 'scikit-learn==1.3.2'):
-        print("Failed to install required scikit-learn version 1.3.2. Please install it manually.")
-
-    # Download simulation data and ML models
-    if zenodo_dw_sim:
-        print('\n--- Downloading simulation data and ML models from Zenodo.')
-        start_time = time.time()
-        tools.download_zenodo_record(zenodo_URL_sim, download_dir=zenodo_dir_sim)
-        end_time = time.time()
-        print(f"All files downloaded in {(end_time - start_time) / 60:.2f} minutes.")
-
-    # Go through all methods
-    for method in all_methods:
-        print(f'\n\n--- Method: {method}')
-
-        # Load parameters of the model (theta) and features (X) from simulation data
-        print('\n--- Loading simulation data.')
-        start_time = time.time()
-
-        try:
-            with open(os.path.join(zenodo_dir_sim, 'data', method, 'sim_theta'), 'rb') as file:
-                theta = pickle.load(file)
-            with open(os.path.join(zenodo_dir_sim, 'data', method, 'sim_X'), 'rb') as file:
-                X = pickle.load(file)
-        except Exception as e:
-            print(f"Error loading simulation data: {e}")
-
-        # Print info
-        print('theta:')
-        for key, value in theta.items():
-            if isinstance(value, np.ndarray):
-                print(f'--Shape of {key}: {value.shape}')
-            else:
-                print(f'--{key}: {value}')
-        print(f'Shape of X: {X.shape}')
-
-        end_time = time.time()
-        print(f"Done in {(end_time - start_time):.2f} sec.")
-
-        # Load empirical data and create DataFrame
-        df = create_POCTEP_dataframe(data_path=data_path)
-
-        ##########################
-        #   FEATURE EXTRACTION   #
-        ##########################
-
-        start_time = time.time()
-
-        # Parameters of the feature extraction method
-        if method == 'catch22':
-            params = None
-        elif method == 'power_spectrum_parameterization_1':
-            fooof_setup_emp = {'peak_threshold': 1.,
-                               'min_peak_height': 0.,
-                               'max_n_peaks': 5,
-                               'peak_width_limits': (10., 50.)}
-            params={'fs': df['fs'][0],
-                   'fmin': 5.,
-                   'fmax': 45.,
-                   'fooof_setup': fooof_setup_emp,
-                   'r_squared_th':0.9}
-            
-        features = ncpi.Features(method=method if method == 'catch22' else 'power_spectrum_parameterization',
-                                 params=params)
-        emp_data = features.compute_features(df)
-
-        # Keep only the aperiodic exponent (1/f slope)
-        if method == 'power_spectrum_parameterization_1':
-            emp_data['Features'] = emp_data['Features'].apply(lambda x: x[1])
-
-        end_time = time.time()
-        print(f'Done in {(end_time - start_time):.2f} sec')
-
-        #######################################################
-        #   PREDICTIONS OF PARAMETERS OF THE NEURAL CIRCUIT   #
-        #######################################################
-
-        print('\nComputing predictions...')
-        start_time = time.time()
-
-        # Add "Predictions" column to later store the parameters infered
-        emp_data['Predictions'] = np.nan
-
-        # List of sensors
-        sensor_list = [
-            'Fp1','Fp2','F3','F4','C3','C4','P3','P4','O1',
-            'O2','F7','F8','T3','T4','T5','T6','Fz','Cz','Pz'
-        ]
-
-        # Create folder to save results
-        if not os.path.exists('data'):
-            os.makedirs('data')
-        if not os.path.exists(os.path.join('data', method)):
-            os.makedirs(os.path.join('data', method))
-
-        # Create inference object
-        inference = ncpi.Inference(model=ML_model)
-        # Not sure if this is really needed
-        inference.add_simulation_data(X, theta['data'])
-
-        for s, sensor in enumerate(sensor_list):
-            print(f'--- Sensor: {sensor}')
-
-            shutil.copy(
-                os.path.join(zenodo_dir_sim, 'ML_models', 'EEG', sensor, method, 'model'),
-                os.path.join('data', 'model.pkl')
-            )
-
-            shutil.copy(
-                os.path.join(zenodo_dir_sim, 'ML_models', 'EEG', sensor, method, 'scaler'),
-                os.path.join('data', 'scaler.pkl')
-            )
-
-            sensor_df = emp_data[emp_data['Sensor'].isin([sensor, s])]
-
-            predictions = inference.predict(np.array(sensor_df['Features'].to_list()))
-
-            sensor_df['Predictions'] = [list(pred) for pred in predictions]
-            emp_data.update(sensor_df['Predictions'])
-
-        end_time = time.time()
-        print(f'Done in {(end_time - start_time):.2f} sec')
-
-        # Save the data including predictions of all parameters
-        emp_data.to_pickle(os.path.join('data', method, 'emp_data_all.pkl'))
-
-        # Replace parameters of recurrent synaptic conductances with the ratio (E/I)_net
-        E_I_net = emp_data['Predictions'].apply(lambda x: (x[0]/x[2]) / (x[1]/x[3]))
-        others = emp_data['Predictions'].apply(lambda x: x[4:])
-        emp_data['Predictions'] = (np.concatenate((E_I_net.values.reshape(-1,1),
-                                                   np.array(others.tolist())), axis=1)).tolist()
-
-        # Save the data including predictions of (E/I)_net
-        emp_data.to_pickle(os.path.join('data', method, 'emp_data_reduced.pkl'))
-=======
 import os
 import pickle
 import time
@@ -254,9 +12,9 @@
 # Select either raw EEG data or source-reconstructed EEG data. This study used the raw EEG data for all analyses.
 raw = True
 if raw:
-    data_path = os.path.join('DATA', 'empirical_datasets', 'POCTEP_data', 'CLEAN', 'SENSORS') # Specify you data path here
+    data_path = os.path.join(os.sep, 'DATA', 'empirical_datasets', 'POCTEP_data', 'CLEAN', 'SENSORS') # Specify you data path here
 else:
-    data_path = os.path.join('DATA', 'empirical_datasets', 'POCTEP_data', 'CLEAN', 'SOURCES', 'dSPM', 'DK') # Specify you data path here
+    data_path = os.path.join(os.sep, 'DATA', 'empirical_datasets', 'POCTEP_data', 'CLEAN', 'SOURCES', 'dSPM', 'DK') # Specify you data path here
 
 # Choose to either download data from Zenodo (True) or load it from a local path (False).
 # Important: the zenodo downloads will take a while, so if you have already downloaded the data, set this to False and
@@ -452,7 +210,7 @@
 
 if __name__ == "__main__":
     # Check scikit-learn version
-    if not tools.ensure_module('scikit-learn', 'scikit-learn==1.3.2'):
+    if not tools.ensure_module('sklearn', 'scikit-learn==1.3.2'):
         print("Failed to install required scikit-learn version 1.3.2. Please install it manually.")
         
     # Download simulation data and ML models
@@ -484,5 +242,4 @@
         emp_data = compute_predictions_neural_circuit(emp_data, method, ML_model, X, theta, zenodo_dir_sim)
 
         # Save the data including predictions of all parameters  
-        save_data(emp_data, method)      
->>>>>>> 92216884
+        save_data(emp_data, method)      