--- conflicted
+++ resolved
@@ -1,20 +1,10 @@
 import os
 import pickle
-<<<<<<< HEAD
-
-import numpy as np
-import torch
-from sklearn.linear_model import Ridge
-from sklearn.neural_network import MLPRegressor
-from sklearn.model_selection import RepeatedKFold
-from sklearn.preprocessing import StandardScaler
-=======
 import numpy as np
 from sklearn.model_selection import RepeatedKFold
 from sklearn.preprocessing import StandardScaler
 from sklearn.utils import all_estimators
 from sklearn.base import RegressorMixin
->>>>>>> cc1696bb
 from sbi.inference import SNPE
 import torch
 
@@ -32,13 +22,8 @@
         Parameters
         ----------
         model : str
-<<<<<<< HEAD
-            Name of the machine-learning model to use. Options are 'Ridge',
-            'MLPRegressor', and 'SNPE'.
-=======
             Name of the machine-learning model to use. It can be any of the regression models from sklearn or 'SNPE'
             from sbi.
->>>>>>> cc1696bb
         hyperparams : dict, optional
             Dictionary of hyperparameters of the model. The default is None.
         """
@@ -47,15 +32,6 @@
         if type(model) is not str:
             raise ValueError('Model must be a string.')
 
-<<<<<<< HEAD
-        # Check if model is in the list of machine-learning models
-        self.model_list = {'Ridge', 'MLPRegressor', 'SNPE'}
-        if model not in self.model_list:
-            raise ValueError(f'{model} not in the list of machine-learning models.')
-
-        # Set model
-        self.model = model
-=======
         # Check if model is in the list of regression models from sklearn, or it is SNPE
         regressors = [estimator for estimator in all_estimators() if issubclass(estimator[1], RegressorMixin)]
         if model not in [regressor[0] for regressor in regressors] + ['SNPE']:
@@ -64,57 +40,16 @@
 
         # Set model and library
         self.model = [model, 'sbi'] if model == 'SNPE' else [model, 'sklearn']
->>>>>>> cc1696bb
 
         # Check if hyperparameters is a dictionary
         if hyperparams is not None:
             if type(hyperparams) is not dict:
                 raise ValueError('Hyperparameters must be a dictionary.')
-<<<<<<< HEAD
-=======
             # Set hyperparameters
->>>>>>> cc1696bb
             self.hyperparams = hyperparams
         else:
             self.hyperparams = None
 
-<<<<<<< HEAD
-        # Initialize X and Y training data
-        self.features = []
-        self.theta = []
-
-    def append_simulation_data(self, X, Y):
-        """
-        Method to append simulation data.
-
-        Parameters
-        ----------
-        X : np.ndarray
-            Features.
-        Y : np.ndarray
-            Parameters to infer.
-        """
-
-        # Assert that X and Y are numpy arrays
-        if type(X) is not np.ndarray:
-            raise ValueError('X must be a numpy array.')
-        if type(Y) is not np.ndarray:
-            raise ValueError('Y must be a numpy array.')
-
-        # Assert that X and Y have the same number of rows
-        if X.shape[0] != Y.shape[0]:
-            raise ValueError('X and Y must have the same number of rows.')
-
-        # Stack X and Y
-        X = np.stack(X)
-        Y = np.stack(Y)
-
-        # Append X and Y to training data
-        self.features = X
-        self.theta = Y
-
-    def train(self, param_grid=None):
-=======
         # Initialize features and parameters
         self.features = []
         self.theta = []
@@ -150,7 +85,6 @@
         self.theta = parameters
 
     def train(self, param_grid=None, n_splits=10, n_repeats=10):
->>>>>>> cc1696bb
         """
         Method to train the model.
 
@@ -159,40 +93,14 @@
         param_grid : list of dictionaries, optional
             List of dictionaries of hyperparameters to search over. The default
             is None (no hyperparameter search).
-<<<<<<< HEAD
-=======
         n_splits : int, optional
             Number of splits for RepeatedKFold cross-validation. The default is 10.
         n_repeats : int, optional
             Number of repeats for RepeatedKFold cross-validation. The default is 10.
->>>>>>> cc1696bb
         """
 
         # Initialize model with default hyperparameters
         if self.hyperparams is None:
-<<<<<<< HEAD
-            if self.model == 'Ridge':
-                model = Ridge(alpha=1.0)
-            elif self.model == 'MLPRegressor':
-                model = MLPRegressor(random_state=0,
-                                     max_iter=500,
-                                     tol=1e-1,
-                                     n_iter_no_change=2,
-                                     verbose=False)
-            elif self.model == 'SNPE':
-                model = SNPE(prior=None)
-
-        # Initialize model with user-defined hyperparameters
-        else:
-            if self.model == 'Ridge':
-                model = Ridge(**self.hyperparams)
-            elif self.model == 'MLPRegressor':
-                model = MLPRegressor(**self.hyperparams)
-            elif self.model == 'SNPE':
-                model = SNPE(**self.hyperparams)
-
-        # Check if X_train and Y_train are not empty
-=======
             if self.model[1] == 'sklearn':
                 # Import and initialize the model
                 exec(f'from sklearn.linear_model import {self.model[0]}')
@@ -212,7 +120,6 @@
                 model = SNPE(**self.hyperparams)
 
         # Check if features and parameters are not empty
->>>>>>> cc1696bb
         if len(self.features) == 0:
             raise ValueError('No features provided.')
         if len(self.theta) == 0:
@@ -227,10 +134,6 @@
         # Transform the features
         self.features = scaler.transform(self.features)
 
-<<<<<<< HEAD
-        # Perform repeated grid search if param_grid is provided
-        if param_grid is not None:
-=======
         # Search for the best hyperparameters using RepeatedKFold cross-validation and grid search if param_grid is
         # provided
         if param_grid is not None:
@@ -238,19 +141,10 @@
             if type(param_grid) is not list:
                 raise ValueError('param_grid must be a list.')
 
->>>>>>> cc1696bb
             # Loop over each set of hyperparameters
             best_score = np.inf
             best_config = None
             for params in param_grid:
-<<<<<<< HEAD
-                # Initialize RepeatedKFold
-                rkf = RepeatedKFold(n_splits=10, n_repeats=10, random_state=0)
-
-                # Loop over each repeat and fold
-                mean_scores = []
-                for train_index, test_index in rkf.split(self.features):
-=======
                 print(f'\nHyperparameters: {params}')
                 # Initialize RepeatedKFold
                 rkf = RepeatedKFold(n_splits=n_splits, n_repeats=n_repeats, random_state=0)
@@ -259,18 +153,12 @@
                 mean_scores = []
                 for repeat_idx, (train_index, test_index) in enumerate(rkf.split(self.features)):
                     print(f'\rRepeat {repeat_idx // 10 + 1}, Fold {repeat_idx % 10 + 1}', end='', flush=True)
->>>>>>> cc1696bb
                     # Split the data
                     X_train, X_test = self.features[train_index], self.features[test_index]
                     Y_train, Y_test = self.theta[train_index], self.theta[test_index]
 
-<<<<<<< HEAD
-                    if self.model == 'Ridge' or self.model == 'MLPRegressor':
-                        # Update parameters using set_params
-=======
                     if self.model[1] == 'sklearn':
                         # Update parameters
->>>>>>> cc1696bb
                         model.set_params(**params)
 
                         # Fit the model
@@ -286,12 +174,6 @@
                         mean_scores.append(mse)
 
                     if self.model == 'SNPE':
-<<<<<<< HEAD
-                        # pass the simulated data to the inference object
-                        model.append_simulations(
-                            torch.from_numpy(np.array(Y_train, dtype=np.float32)),
-                            torch.from_numpy(np.array(X_train, dtype=np.float32)))
-=======
                         # Re-initialize the SNPE object with the new configuration
                         model = SNPE(**params)
 
@@ -304,7 +186,6 @@
                             torch.from_numpy(Y_train.astype(np.float32)),
                             torch.from_numpy(X_train.astype(np.float32))
                         )
->>>>>>> cc1696bb
 
                         # Train the neural density estimator
                         density_estimator = model.train()
@@ -312,27 +193,6 @@
                         # Build the posterior
                         posterior = model.build_posterior(density_estimator)
 
-<<<<<<< HEAD
-                        # Sample the posterior and compute the parameter recovery error
-                        for sample in range(X_test.shape[0]):
-                            # x_o and theta_o values
-                            x_o = torch.from_numpy(np.array(
-                                X_test[sample], dtype=np.float32))
-                            # do not consider samples with inf or nan values
-                            if (np.isinf(x_o).sum() < 1) and (np.isnan(x_o).sum() < 1):
-                                theta_o = torch.from_numpy(np.array(Y_test[sample], dtype=np.float32))
-                                # sample the posterior
-                                posterior_samples = posterior.sample((5000,), x=x_o)
-
-                                # compute the parameter recovery error (PRE),
-                                # defined as the average absolute error using all
-                                # values from posterior
-                                absdiff = (posterior_samples - theta_o).abs()
-                                avg_error = np.array(absdiff.mean(axis=0))
-
-                                # Append the average error
-                                mean_scores.append(avg_error)
-=======
                         # Loop over all test samples
                         for i in range(len(X_test)):
                             # Sample the posterior
@@ -343,7 +203,6 @@
                             mse = np.mean((pred - Y_test[i]) ** 2)
                             # Append the mean squared error
                             mean_scores.append(mse)
->>>>>>> cc1696bb
 
                 # Compute the mean of the mean squared errors
                 if np.mean(mean_scores) < best_score:
@@ -351,24 +210,6 @@
                     best_config = params
 
             # Update the model with the best hyperparameters
-<<<<<<< HEAD
-            model.set_params(**best_config)
-
-        # Fit the model using all the data
-        if self.model == 'Ridge' or self.model == 'MLPRegressor':
-            model.fit(self.features, self.theta)
-            best_model = model
-
-        if self.model == 'SNPE':
-            # pass all data to the inference object
-            model.append_simulations(
-                torch.from_numpy(np.array(self.theta, dtype=np.float32)),
-                torch.from_numpy(np.array(self.features, dtype=np.float32)))
-
-            # Train the neural density estimator
-            density_estimator = model.train()
-            best_model = density_estimator
-=======
             if best_config is not None:
                 if self.model[1] == 'sklearn':
                     model.set_params(**best_config)
@@ -396,18 +237,10 @@
 
             # Train the neural density estimator
             density_estimator = model.train()
->>>>>>> cc1696bb
 
         # Save the best model and the StandardScaler
         if not os.path.exists('data'):
             os.makedirs('data')
-<<<<<<< HEAD
-        with open('data/best_model.pkl', 'wb') as file:
-            pickle.dump(best_model, file)
-        with open('data/scaler.pkl', 'wb') as file:
-            pickle.dump(scaler, file)
-
-=======
         with open('data/model.pkl', 'wb') as file:
             pickle.dump(model, file)
         with open('data/scaler.pkl', 'wb') as file:
@@ -418,20 +251,12 @@
             with open('data/density_estimator.pkl', 'wb') as file:
                 pickle.dump(density_estimator, file)
 
->>>>>>> cc1696bb
     def predict(self, features):
         """
         Method to predict the parameters.
         """
 
         # Load the best model and the StandardScaler
-<<<<<<< HEAD
-        with open('data/best_model.pkl', 'rb') as file:
-            best_model = pickle.load(file)
-        with open('data/scaler.pkl', 'rb') as file:
-            scaler = pickle.load(file)
-
-=======
         with open('data/model.pkl', 'rb') as file:
             model = pickle.load(file)
         with open('data/scaler.pkl', 'rb') as file:
@@ -441,7 +266,6 @@
             with open('data/density_estimator.pkl', 'rb') as file:
                 density_estimator = pickle.load(file)
 
->>>>>>> cc1696bb
         # Assert that features is a numpy array
         if type(features) is not np.ndarray:
             raise ValueError('features must be a numpy array.')
@@ -456,19 +280,11 @@
             feat = scaler.transform(feat.reshape(1, -1))
 
             # Predict the parameters
-<<<<<<< HEAD
-            if self.model == 'Ridge' or self.model == 'MLPRegressor':
-                pred = best_model.predict(feat)
-            if self.model == 'SNPE':
-                # Build the posterior
-                posterior = best_model.build_posterior()
-=======
             if self.model[1] == 'sklearn':
                 pred = model.predict(feat)
             if self.model == 'SNPE':
                 # Build the posterior
                 posterior = model.build_posterior(density_estimator)
->>>>>>> cc1696bb
 
                 # Sample the posterior
                 x_o = torch.from_numpy(np.array(feat, dtype=np.float32))
